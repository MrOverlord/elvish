--- conflicted
+++ resolved
@@ -172,14 +172,9 @@
 // @cf each run-parallel
 
 func peach(fm *Frame, f Callable, inputs Inputs) error {
-<<<<<<< HEAD
-	var w sync.WaitGroup
+	var wg sync.WaitGroup
 	var broken atomic.Value
 	broken.Store(false)
-=======
-	var wg sync.WaitGroup
-	broken := false
->>>>>>> c39d03e9
 	var err error
 	inputs(func(v interface{}) {
 		if broken.Load().(bool) || err != nil {
