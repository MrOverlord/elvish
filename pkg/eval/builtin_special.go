--- conflicted
+++ resolved
@@ -381,27 +381,8 @@
 			}
 			return nil, err
 		}
-<<<<<<< HEAD
 		src := parse.Source{Name: path + ".elv", Code: code, IsFile: true}
 		return evalModule(fm, path, src, r)
-	} else {
-		plug, err := pluginOpen(path + ".so")
-		if err != nil {
-			return nil, noSuchModule{spec}
-		}
-		sym, err := plug.Lookup("Ns")
-		if err != nil {
-			return nil, err
-		}
-		ns, ok := sym.(**Ns)
-		if !ok {
-			return nil, noSuchModule{spec}
-		}
-		fm.Evaler.modules[path] = *ns
-		return *ns, nil
-=======
-		return evalModule(fm, path, parse.Source{Name: path, Code: code, IsFile: true}, r)
->>>>>>> 8077c8bb
 	}
 
 	plug, err := pluginOpen(path + ".so")
