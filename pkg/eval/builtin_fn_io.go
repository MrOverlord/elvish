package eval

import (
	"encoding/json"
	"fmt"
	"io"
	"io/ioutil"
	"os"
	"strconv"
	"strings"

	"src.elv.sh/pkg/diag"
	"src.elv.sh/pkg/eval/errs"
	"src.elv.sh/pkg/eval/vals"
	"src.elv.sh/pkg/parse"
	"src.elv.sh/pkg/strutil"
)

// Input and output.

func init() {
	addBuiltinFns(map[string]interface{}{
		// Value output
		"put": put,

		// Bytes input
		"read-upto": readUpto,
		"read-line": readLine,

		// Bytes output
		"print":  print,
		"echo":   echo,
		"pprint": pprint,
		"repr":   repr,
		"show":   show,
		"printf": printf,

		// Only bytes or values
		//
		// These are now implemented as commands forwarding one part of input to
		// output and discarding the other. A future optimization the evaler can
		// do is to connect the relevant parts directly together without any
		// kind of forwarding.
		"only-bytes":  onlyBytes,
		"only-values": onlyValues,

		// Bytes to value
		"slurp":           slurp,
		"from-lines":      fromLines,
		"from-json":       fromJSON,
		"from-terminated": fromTerminated,

		// Value to bytes
		"to-lines":      toLines,
		"to-json":       toJSON,
		"to-terminated": toTerminated,

		// File and pipe
		"fopen":   fopen,
		"fclose":  fclose,
		"pipe":    pipe,
		"prclose": prclose,
		"pwclose": pwclose,
	})
}

//elvdoc:fn put
//
// ```elvish
// put $value...
// ```
//
// Takes arbitrary arguments and write them to the structured stdout.
//
// Examples:
//
// ```elvish-transcript
// ~> put a
// ▶ a
// ~> put lorem ipsum [a b] { ls }
// ▶ lorem
// ▶ ipsum
// ▶ [a b]
// ▶ <closure 0xc4202607e0>
// ```
//
// Etymology: Various languages, in particular
// [C](https://manpages.debian.org/stretch/manpages-dev/puts.3.en.html) and
// [Ruby](https://ruby-doc.org/core-2.2.2/IO.html#method-i-puts) as `puts`.

func put(fm *Frame, args ...interface{}) {
	out := fm.OutputChan()
	for _, a := range args {
		out <- a
	}
}

//elvdoc:fn read-upto
//
// ```elvish
// read-upto $terminator
// ```
//
// Reads byte input until `$terminator` or end-of-file is encountered. It outputs the part of the
// input read as a string value. The output contains the trailing `$terminator`, unless `read-upto`
// terminated at end-of-file.
//
// The `$terminator` must be a single ASCII character such as `"\x00"` (NUL).
//
// Examples:
//
// ```elvish-transcript
// ~> echo "a,b,c" | read-upto ","
// ▶ 'a,'
// ~> echo "foo\nbar" | read-upto "\n"
// ▶ "foo\n"
// ~> echo "a.elv\x00b.elv" | read-upto "\x00"
// ▶ "a.elv\x00"
// ~> print "foobar" | read-upto "\n"
// ▶ foobar
// ```

func readUpto(fm *Frame, terminator string) (string, error) {
	if err := checkTerminator(terminator); err != nil {
		return "", err
	}
	in := fm.InputFile()
	var buf []byte
	for {
		var b [1]byte
		_, err := in.Read(b[:])
		if err != nil {
			if err == io.EOF {
				break
			}
			return "", err
		}
		buf = append(buf, b[0])
		if b[0] == terminator[0] {
			break
		}
	}
	return string(buf), nil
}

func checkTerminator(s string) error {
	if len(s) != 1 || s[0] > 127 {
		return errs.BadValue{What: "terminator",
			Valid: "a single ASCII character", Actual: parse.Quote(s)}
	}
	return nil
}

//elvdoc:fn read-line
//
// ```elvish
// read-line
// ```
//
// Reads a single line from byte input, and writes the line to the value output,
// stripping the line ending. A line can end with `"\r\n"`, `"\n"`, or end of
// file. Examples:
//
// ```elvish-transcript
// ~> print line | read-line
// ▶ line
// ~> print "line\n" | read-line
// ▶ line
// ~> print "line\r\n" | read-line
// ▶ line
// ~> print "line-with-extra-cr\r\r\n" | read-line
// ▶ "line-with-extra-cr\r"
// ```

func readLine(fm *Frame) (string, error) {
	s, err := readUpto(fm, "\n")
	if err != nil {
		return "", err
	}
	return strutil.ChopLineEnding(s), nil
}

//elvdoc:fn print
//
// ```elvish
// print &sep=' ' $value...
// ```
//
// Like `echo`, just without the newline.
//
// @cf echo
//
// Etymology: Various languages, in particular
// [Perl](https://perldoc.perl.org/functions/print.html) and
// [zsh](http://zsh.sourceforge.net/Doc/Release/Shell-Builtin-Commands.html), whose
// `print`s do not print a trailing newline.

type printOpts struct{ Sep string }

func (o *printOpts) SetDefaultOptions() { o.Sep = " " }

func print(fm *Frame, opts printOpts, args ...interface{}) error {
	out := fm.ByteOutput()
	for i, arg := range args {
		if i > 0 {
			_, err := out.WriteString(opts.Sep)
			if err != nil {
				return err
			}
		}
		_, err := out.WriteString(vals.ToString(arg))
		if err != nil {
			return err
		}
	}
	return nil
}

//elvdoc:fn printf
//
// ```elvish
// printf $template $value...
// ```
//
// Prints values to the byte stream according to a template.
//
// Like [`print`](#print), this command does not add an implicit newline; use
// an explicit `"\n"` in the formatting template instead.
//
// See Go's [`fmt`](https://golang.org/pkg/fmt/#hdr-Printing) package for
// details about the formatting verbs and the various flags that modify the
// default behavior, such as padding and justification.
//
// Unlike Go, each formatting verb has a single associated internal type, and
// accepts any argument that can reasonably be converted to that type:
//
// - The verbs `%s`, `%q` and `%v` convert the corresponding argument to a
//   string in different ways:
//
//     - `%s` uses [to-string](#to-string) to convert a value to string.
//
//     - `%q` uses [repr](#repr) to convert a value to string.
//
//     - `%v` is equivalent to `%s`, and `%#v` is equivalent to `%q`.
//
// - The verb `%t` first convert the corresponding argument to a boolean using
//   [bool](#bool), and then uses its Go counterpart to format the boolean.
//
// - The verbs `%b`, `%c`, `%d`, `%o`, `%O`, `%x`, `%X` and `%U` first convert
//   the corresponding argument to an integer using an internal algorithm, and
//   use their Go counterparts to format the integer.
//
// - The verbs `%e`, `%E`, `%f`, `%F`, `%g` and `%G` first convert the
//   corresponding argument to a floating-point number using
//   [float64](#float64), and then use their Go counterparts to format the
//   number.
//
// The special verb `%%` prints a literal `%` and consumes no argument.
//
// Verbs not documented above are not supported.
//
// Examples:
//
// ```elvish-transcript
// ~> printf "%10s %.2f\n" Pi $math:pi
//         Pi 3.14
// ~> printf "%-10s %.2f %s\n" Pi $math:pi $math:pi
// Pi         3.14 3.141592653589793
// ~> printf "%d\n" 0b11100111
// 231
// ~> printf "%08b\n" 231
// 11100111
// ~> printf "list is: %q\n" [foo bar 'foo bar']
// list is: [foo bar 'foo bar']
// ```
//
// **Note**: Compared to the [POSIX `printf`
// command](https://pubs.opengroup.org/onlinepubs/007908799/xcu/printf.html)
// found in other shells, there are 3 key differences:
//
// - The behavior of the formatting verbs are based on Go's
//   [`fmt`](https://golang.org/pkg/fmt/) package instead of the POSIX
//   specification.
//
// - The number of arguments after the formatting template must match the number
//   of formatting verbs. The POSIX command will repeat the template string to
//   consume excess values; this command does not have that behavior.
//
// - This command does not interpret escape sequences such as `\n`; just use
//   [double-quoted strings](language.html#double-quoted-string).
//
// @cf print echo pprint repr

func printf(fm *Frame, template string, args ...interface{}) error {
	wrappedArgs := make([]interface{}, len(args))
	for i, arg := range args {
		wrappedArgs[i] = formatter{arg}
	}

	_, err := fmt.Fprintf(fm.ByteOutput(), template, wrappedArgs...)
	return err
}

type formatter struct {
	wrapped interface{}
}

func (f formatter) Format(state fmt.State, r rune) {
	wrapped := f.wrapped
	switch r {
	case 's':
		writeFmt(state, 's', vals.ToString(wrapped))
	case 'q':
		// TODO: Support using the precision flag to specify indentation.
		writeFmt(state, 's', vals.Repr(wrapped, vals.NoPretty))
	case 'v':
		var s string
		if state.Flag('#') {
			s = vals.Repr(wrapped, vals.NoPretty)
		} else {
			s = vals.ToString(wrapped)
		}
		writeFmt(state, 's', s)
	case 't':
		writeFmt(state, 't', vals.Bool(wrapped))
	case 'b', 'c', 'd', 'o', 'O', 'x', 'X', 'U':
		var i int
		if err := vals.ScanToGo(wrapped, &i); err != nil {
			fmt.Fprintf(state, "%%!%c(%s)", r, err.Error())
			return
		}
		writeFmt(state, r, i)
	case 'e', 'E', 'f', 'F', 'g', 'G':
		var f float64
		if err := vals.ScanToGo(wrapped, &f); err != nil {
			fmt.Fprintf(state, "%%!%c(%s)", r, err.Error())
			return
		}
		writeFmt(state, r, f)
	default:
		fmt.Fprintf(state, "%%!%c(unsupported formatting verb)", r)
	}
}

// Writes to State using the flag it stores, but with a potentially different
// verb and value.
func writeFmt(state fmt.State, v rune, val interface{}) {
	// Reconstruct the verb string.
	var sb strings.Builder
	sb.WriteRune('%')
	for _, f := range "+-# 0" {
		if state.Flag(int(f)) {
			sb.WriteRune(f)
		}
	}
	if w, ok := state.Width(); ok {
		sb.WriteString(strconv.Itoa(w))
	}
	if p, ok := state.Precision(); ok {
		sb.WriteRune('.')
		sb.WriteString(strconv.Itoa(p))
	}
	sb.WriteRune(v)

	fmt.Fprintf(state, sb.String(), val)
}

//elvdoc:fn echo
//
// ```elvish
// echo &sep=' ' $value...
// ```
//
// Print all arguments, joined by the `sep` option, and followed by a newline.
//
// Examples:
//
// ```elvish-transcript
// ~> echo Hello   elvish
// Hello elvish
// ~> echo "Hello   elvish"
// Hello   elvish
// ~> echo &sep=, lorem ipsum
// lorem,ipsum
// ```
//
// Notes: The `echo` builtin does not treat `-e` or `-n` specially. For instance,
// `echo -n` just prints `-n`. Use double-quoted strings to print special
// characters, and `print` to suppress the trailing newline.
//
// @cf print
//
// Etymology: Bourne sh.

func echo(fm *Frame, opts printOpts, args ...interface{}) error {
	err := print(fm, opts, args...)
	if err != nil {
		return err
	}
	_, err = fm.ByteOutput().WriteString("\n")
	return err
}

//elvdoc:fn pprint
//
// ```elvish
// pprint $value...
// ```
//
// Pretty-print representations of Elvish values. Examples:
//
// ```elvish-transcript
// ~> pprint [foo bar]
// [
// foo
// bar
// ]
// ~> pprint [&k1=v1 &k2=v2]
// [
// &k2=
// v2
// &k1=
// v1
// ]
// ```
//
// The output format is subject to change.
//
// @cf repr

func pprint(fm *Frame, args ...interface{}) error {
	out := fm.ByteOutput()
	for _, arg := range args {
		_, err := out.WriteString(vals.Repr(arg, 0))
		if err != nil {
			return err
		}
		_, err = out.WriteString("\n")
		if err != nil {
			return err
		}
	}
	return nil
}

//elvdoc:fn repr
//
// ```elvish
// repr $value...
// ```
//
// Writes representation of `$value`s, separated by space and followed by a
// newline. Example:
//
// ```elvish-transcript
// ~> repr [foo 'lorem ipsum'] "aha\n"
// [foo 'lorem ipsum'] "aha\n"
// ```
//
// @cf pprint
//
// Etymology: [Python](https://docs.python.org/3/library/functions.html#repr).

func repr(fm *Frame, args ...interface{}) error {
	out := fm.ByteOutput()
	for i, arg := range args {
		if i > 0 {
			_, err := out.WriteString(" ")
			if err != nil {
				return err
			}
		}
		_, err := out.WriteString(vals.Repr(arg, vals.NoPretty))
		if err != nil {
			return err
		}
	}
	_, err := out.WriteString("\n")
	return err
}

//elvdoc:fn show
//
// ```elvish
// show $e
// ```
//
// Shows the value to the output, which is assumed to be a VT-100-compatible
// terminal.
//
// Currently, the only type of value that can be showed is exceptions, but this
// will likely expand in future.
//
// Example:
//
// ```elvish-transcript
// ~> e = ?(fail lorem-ipsum)
// ~> show $e
// Exception: lorem-ipsum
// [tty 3], line 1: e = ?(fail lorem-ipsum)
// ```

func show(fm *Frame, v diag.Shower) error {
	out := fm.ByteOutput()
	_, err := out.WriteString(v.Show(""))
	if err != nil {
		return err
	}
	_, err = out.WriteString("\n")
	return err
}

const bytesReadBufferSize = 512

//elvdoc:fn only-bytes
//
// ```elvish
// only-bytes
// ```
//
// Passes byte input to output, and discards value inputs.
//
// Example:
//
// ```elvish-transcript
// ~> { put value; echo bytes } | only-bytes
// bytes
// ```

func onlyBytes(fm *Frame) error {
	// Discard values in a goroutine.
	valuesDone := make(chan struct{})
	go func() {
		for range fm.InputChan() {
		}
		close(valuesDone)
	}()
	// Make sure the goroutine has finished before returning.
	defer func() { <-valuesDone }()

	_, err := io.Copy(fm.ByteOutput(), fm.InputFile())
	return err
}

//elvdoc:fn only-values
//
// ```elvish
// only-values
// ```
//
// Passes value input to output, and discards byte inputs.
//
// Example:
//
// ```elvish-transcript
// ~> { put value; echo bytes } | only-values
// ▶ value
// ```

func onlyValues(fm *Frame) error {
	// Forward values in a goroutine.
	valuesDone := make(chan struct{})
	go func() {
		for v := range fm.InputChan() {
			fm.OutputChan() <- v
		}
		close(valuesDone)
	}()
	// Make sure the goroutine has finished before returning.
	defer func() { <-valuesDone }()

	// Discard bytes.
	buf := make([]byte, bytesReadBufferSize)
	for {
		_, errRead := fm.InputFile().Read(buf[:])
		if errRead != nil {
			if errRead == io.EOF {
				return nil
			}
			return errRead
		}
	}
}

//elvdoc:fn slurp
//
// ```elvish
// slurp
// ```
//
// Reads bytes input into a single string, and put this string on structured
// stdout.
//
// Example:
//
// ```elvish-transcript
// ~> echo "a\nb" | slurp
// ▶ "a\nb\n"
// ```
//
// Etymology: Perl, as
// [`File::Slurp`](http://search.cpan.org/~uri/File-Slurp-9999.19/lib/File/Slurp.pm).

func slurp(fm *Frame) (string, error) {
	b, err := ioutil.ReadAll(fm.InputFile())
	return string(b), err
}

//elvdoc:fn from-lines
//
// ```elvish
// from-lines
// ```
//
// Splits byte input into lines, and writes them to the value output. Value
// input is ignored.
//
// ```elvish-transcript
// ~> { echo a; echo b } | from-lines
// ▶ a
// ▶ b
// ~> { echo a; put b } | from-lines
// ▶ a
// ```
//
// @cf from-terminated read-upto to-lines

func fromLines(fm *Frame) {
	linesToChan(fm.InputFile(), fm.OutputChan())
}

//elvdoc:fn from-json
//
// ```elvish
// from-json
// ```
//
// Takes bytes stdin, parses it as JSON and puts the result on structured stdout.
// The input can contain multiple JSONs, which can, but do not have to, be
// separated with whitespaces.
//
// Examples:
//
// ```elvish-transcript
// ~> echo '"a"' | from-json
// ▶ a
// ~> echo '["lorem", "ipsum"]' | from-json
// ▶ [lorem ipsum]
// ~> echo '{"lorem": "ipsum"}' | from-json
// ▶ [&lorem=ipsum]
// ~> # multiple JSONs running together
// echo '"a""b"["x"]' | from-json
// ▶ a
// ▶ b
// ▶ [x]
// ~> # multiple JSONs separated by newlines
// echo '"a"
// {"k": "v"}' | from-json
// ▶ a
// ▶ [&k=v]
// ```
//
// @cf to-json

func fromJSON(fm *Frame) error {
	in := fm.InputFile()
	out := fm.OutputChan()

	dec := json.NewDecoder(in)
	for {
		var v interface{}
		err := dec.Decode(&v)
		if err != nil {
			if err == io.EOF {
				return nil
			}
			return err
		}
		converted, err := fromJSONInterface(v)
		if err != nil {
			return err
		}
		out <- converted
	}
}

// Converts a interface{} that results from json.Unmarshal to an Elvish value.
func fromJSONInterface(v interface{}) (interface{}, error) {
	switch v := v.(type) {
	case nil, bool, string:
		return v, nil
	case float64:
		return v, nil
	case []interface{}:
		vec := vals.EmptyList
		for _, elem := range v {
			converted, err := fromJSONInterface(elem)
			if err != nil {
				return nil, err
			}
			vec = vec.Cons(converted)
		}
		return vec, nil
	case map[string]interface{}:
		m := vals.EmptyMap
		for key, val := range v {
			convertedVal, err := fromJSONInterface(val)
			if err != nil {
				return nil, err
			}
			m = m.Assoc(key, convertedVal)
		}
		return m, nil
	default:
		return nil, fmt.Errorf("unexpected json type: %T", v)
	}
}

//elvdoc:fn from-terminated
//
// ```elvish
// from-terminated $terminator
// ```
//
// Splits byte input into lines at each `$terminator` character, and writes
// them to the value output. If the byte input ends with `$terminator`, it is
// dropped. Value input is ignored.
//
// The `$terminator` must be a single ASCII character such as `"\x00"` (NUL).
//
// ```elvish-transcript
// ~> { echo a; echo b } | from-terminated "\x00"
// ▶ "a\nb\n"
// ~> print "a\x00b" | from-terminated "\x00"
// ▶ a
// ▶ b
// ~> print "a\x00b\x00" | from-terminated "\x00"
// ▶ a
// ▶ b
// ```
//
// @cf from-lines read-upto to-terminated

func fromTerminated(fm *Frame, terminator string) error {
	if err := checkTerminator(terminator); err != nil {
		return err
	}
	terminatedToChan(fm.InputFile(), fm.OutputChan(), terminator[0])
	return nil
}

//elvdoc:fn to-lines
//
// ```elvish
// to-lines $input?
// ```
//
// Writes each value input to a separate line in the byte output. Byte input is
// ignored.
//
// ```elvish-transcript
// ~> put a b | to-lines
// a
// b
// ~> to-lines [a b]
// a
// b
// ~> { put a; echo b } | to-lines
// b
// a
// ```
//
// @cf from-lines to-terminated

func toLines(fm *Frame, inputs Inputs) {
<<<<<<< HEAD
	out := fm.ByteOutput()

=======
	out := fm.OutputFile()
>>>>>>> 1fe1497c
	inputs(func(v interface{}) {
		// TODO: Don't ignore the error.
		fmt.Fprintln(out, vals.ToString(v))
	})
}

//elvdoc:fn to-terminated
//
// ```elvish
// to-terminated $terminator $input?
// ```
//
// Writes each value input to the byte output with the specified terminator character. Byte input is
// ignored.  This behavior is useful, for example, when feeding output into a program that accepts
// NUL terminated lines to avoid ambiguities if the values contains newline characters.
//
// The `$terminator` must be a single ASCII character such as `"\x00"` (NUL).
//
// ```elvish-transcript
// ~> put a b | to-terminated "\x00" | slurp
// ▶ "a\x00b\x00"
// ~> to-terminated "\x00" [a b] | slurp
// ▶ "a\x00b\x00"
// ```
//
// @cf from-terminated to-lines

func toTerminated(fm *Frame, terminator string, inputs Inputs) error {
	if err := checkTerminator(terminator); err != nil {
		return err
	}

	out := fm.OutputFile()
	inputs(func(v interface{}) {
		fmt.Fprint(out, vals.ToString(v), terminator)
	})
	return nil
}

//elvdoc:fn to-json
//
// ```elvish
// to-json
// ```
//
// Takes structured stdin, convert it to JSON and puts the result on bytes stdout.
//
// ```elvish-transcript
// ~> put a | to-json
// "a"
// ~> put [lorem ipsum] | to-json
// ["lorem","ipsum"]
// ~> put [&lorem=ipsum] | to-json
// {"lorem":"ipsum"}
// ```
//
// @cf from-json

func toJSON(fm *Frame, inputs Inputs) error {
	encoder := json.NewEncoder(fm.ByteOutput())

	var errEncode error
	inputs(func(v interface{}) {
		if errEncode != nil {
			return
		}
		errEncode = encoder.Encode(v)
	})
	return errEncode
}

//elvdoc:fn fopen
//
// ```elvish
// fopen $filename
// ```
//
// Open a file. Currently, `fopen` only supports opening a file for reading. File
// must be closed with `fclose` explicitly. Example:
//
// ```elvish-transcript
// ~> cat a.txt
// This is
// a file.
// ~> f = (fopen a.txt)
// ~> cat < $f
// This is
// a file.
// ~> fclose $f
// ```
//
// This function is deprecated; use [file:open](./file.html#open) instead.
//
// @cf fclose

func fopen(name string) (vals.File, error) {
	// TODO support opening files for writing etc as well.
	return os.Open(name)
}

//elvdoc:fn fclose
//
// ```elvish
// fclose $file
// ```
//
// Close a file opened with `fopen`.
//
// This function is deprecated; use [file:close](./file.html#close) instead.
//
// @cf fopen

func fclose(f vals.File) error {
	return f.Close()
}

//elvdoc:fn pipe
//
// ```elvish
// pipe
// ```
//
// Create a new Unix pipe that can be used in redirections.
//
// A pipe contains both the read FD and the write FD. When redirecting command
// input to a pipe with `<`, the read FD is used. When redirecting command output
// to a pipe with `>`, the write FD is used. It is not supported to redirect both
// input and output with `<>` to a pipe.
//
// Pipes have an OS-dependent buffer, so writing to a pipe without an active reader
// does not necessarily block. Pipes **must** be explicitly closed with `prclose`
// and `pwclose`.
//
// Putting values into pipes will cause those values to be discarded.
//
// Examples (assuming the pipe has a large enough buffer):
//
// ```elvish-transcript
// ~> p = (pipe)
// ~> echo 'lorem ipsum' > $p
// ~> head -n1 < $p
// lorem ipsum
// ~> put 'lorem ipsum' > $p
// ~> head -n1 < $p
// # blocks
// # $p should be closed with prclose and pwclose afterwards
// ```
//
// This function is deprecated; use [file:pipe](./file.html#pipe) instead.
//
// @cf prclose pwclose

func pipe() (vals.Pipe, error) {
	r, w, err := os.Pipe()
	return vals.NewPipe(r, w), err
}

//elvdoc:fn prclose
//
// ```elvish
// prclose $pipe
// ```
//
// Close the read end of a pipe.
//
// This function is deprecated; use [file:prclose](./file.html#prclose) instead.
//
// @cf pwclose pipe

func prclose(p vals.Pipe) error {
	return p.ReadEnd.Close()
}

//elvdoc:fn pwclose
//
// ```elvish
// pwclose $pipe
// ```
//
// Close the write end of a pipe.
//
// This function is deprecated; use [file:pwclose](./file.html#pwclose) instead.
//
// @cf prclose pipe

func pwclose(p vals.Pipe) error {
	return p.WriteEnd.Close()
}<|MERGE_RESOLUTION|>--- conflicted
+++ resolved
@@ -773,12 +773,8 @@
 // @cf from-lines to-terminated
 
 func toLines(fm *Frame, inputs Inputs) {
-<<<<<<< HEAD
 	out := fm.ByteOutput()
 
-=======
-	out := fm.OutputFile()
->>>>>>> 1fe1497c
 	inputs(func(v interface{}) {
 		// TODO: Don't ignore the error.
 		fmt.Fprintln(out, vals.ToString(v))
@@ -811,7 +807,7 @@
 		return err
 	}
 
-	out := fm.OutputFile()
+	out := fm.ByteOutput()
 	inputs(func(v interface{}) {
 		fmt.Fprint(out, vals.ToString(v), terminator)
 	})
